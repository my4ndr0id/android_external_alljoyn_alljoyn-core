<<<<<<< HEAD
AllJoyn Version 2.3.3 Release Notes
=======
AllJoyn Version 2.5.0 Release Notes
>>>>>>> fc13b6fe
-----------------------------------

Platform Support
----------------
1) Linux Ubuntu 10.10 64-bit (x86-64)
2) Android Froyo 2.2 (ARM7)
3) Android Gingerbread 2.3.4 (ARM7)
4) Android Ice Cream Sandwich 4.0 (ARM7)
4) Windows XP (32 bit x86)
5) Windows 7 (32 and 64 bit x86)


Features added in this release
------------------------------

<<<<<<< HEAD
None
=======
(FIXME)
>>>>>>> fc13b6fe


Issues Addressed in this Release
--------------------------------

<<<<<<< HEAD
1) ALLJOYN-850: AllJoyn client library's use of libcrypto could conflict
   with Android Framework's use of libcrypto within an AllJoyn enabled app
   that uses encryption/authentication.

2) ALLJOYN-934: The debug variant of the bundled AllJoyn daemon could 
   exit due to incorrect assertion failure.

3) ALLJOYN-946: Message serial number validation can fail to reject repeated
   messages if their are many other messages between repeats.

4) ALLJOYN-958: Java binding's BusAttachment.unregisterBusListener() could
   cause jni crash on Android ICS.
=======
(FIXME)
>>>>>>> fc13b6fe


Known issues and limitations with this release
----------------------------------------------

(FIXME)

3) ALLJOYN-907: LostAdvertisedName indication may be delayed (up to 2 minutes) 
   when only a single serivce/client pair is running on two devices and the 
   client disconnects prior to the service disconnecting or canceling the
   advertisement.


Compatibility
-------------
Applications written for AllJoyn 1.X will need to be modified and rebuilt
for use with AllJoyn 2.0 and later.

The AllJoyn wire protocol related to encryption and authentication has changed
in the 2.1.0 release. AllJoyn interfaces that use security will not inter-operate
with devices whose AllJoyn version is less than 2.1.0.

The AllJoyn wire protocol was modified to have a 128kB maximum message size
starting with version 2.1.0. Earlier versions of AllJoyn which attempt to
send messages that are greater than 128kB will not inter-operate with versions
greater than or equal to 2.1.0.

Starting with version 2.2.0, AllJoyn clients on Android must obtain the
manifest permissions needed to access wifi and Bluetooth in order to reach
external AllJoyn nodes. These permissions are INTERNET,
CHANGE_WIFI_MULTICAST_STATE, BLUETOOTH and BLUETOOTH_ADMIN.

Starting with version 2.2.0 BusAttachment::Stop(bool) and
BusAttachment::WaitStop() were changed to BusAttachment::Stop() and
BusAttachment::Join() to be more consistent with the internal threading model
of AllJoyn (ALLJOYN-803).


Change history
--------------
<<<<<<< HEAD
=======
2.3.3 - Bug fixes.

>>>>>>> fc13b6fe
2.3.2 - Bug fixes.

2.3.1 - Bug fixes.

2.3.0 - Added support for dynamic enable/disable of Bluetooth device on 
        Windows. Alpha support for Android ICS. BT and Windows stability.

2.2.0 - Support for bundled daemon. BT fixes. Minor mods to security API.
        Support for link timeout. Support for Android manifest enforced
        security. Support for parallel authentication. Added
        SessionMemberAdded/SessionMemberRemoved. Added BusAttachment::release()
        to Java binding. Support for BusAttachment::Set/GetKeyExpiration().
        Support for Windows CNG.

2.1.0 - Added Java thread safety. Security fixes. Minor mods to security API.
        Added AllJoyn.apk for non-rooted devices (wifi only).

2.0.1 - Bug fixes.

2.0.0 - Added sessions and topology management.
        API's and daemon protocols changed.

1.8.0 - Initial Open Source Release<|MERGE_RESOLUTION|>--- conflicted
+++ resolved
@@ -1,8 +1,4 @@
-<<<<<<< HEAD
-AllJoyn Version 2.3.3 Release Notes
-=======
 AllJoyn Version 2.5.0 Release Notes
->>>>>>> fc13b6fe
 -----------------------------------
 
 Platform Support
@@ -18,32 +14,13 @@
 Features added in this release
 ------------------------------
 
-<<<<<<< HEAD
-None
-=======
 (FIXME)
->>>>>>> fc13b6fe
 
 
 Issues Addressed in this Release
 --------------------------------
 
-<<<<<<< HEAD
-1) ALLJOYN-850: AllJoyn client library's use of libcrypto could conflict
-   with Android Framework's use of libcrypto within an AllJoyn enabled app
-   that uses encryption/authentication.
-
-2) ALLJOYN-934: The debug variant of the bundled AllJoyn daemon could 
-   exit due to incorrect assertion failure.
-
-3) ALLJOYN-946: Message serial number validation can fail to reject repeated
-   messages if their are many other messages between repeats.
-
-4) ALLJOYN-958: Java binding's BusAttachment.unregisterBusListener() could
-   cause jni crash on Android ICS.
-=======
 (FIXME)
->>>>>>> fc13b6fe
 
 
 Known issues and limitations with this release
@@ -84,11 +61,8 @@
 
 Change history
 --------------
-<<<<<<< HEAD
-=======
 2.3.3 - Bug fixes.
 
->>>>>>> fc13b6fe
 2.3.2 - Bug fixes.
 
 2.3.1 - Bug fixes.
