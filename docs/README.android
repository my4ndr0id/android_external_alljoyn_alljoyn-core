--- conflicted
+++ resolved
@@ -1,20 +1,11 @@
-<<<<<<< HEAD
-AllJoyn version 2.3.0 README.TXT
-=======
 AllJoyn version 2.3.1 README.TXT
->>>>>>> 182ba2ae
 --------------------------------
 
 What's inside:
 -------------
 
-<<<<<<< HEAD
- * alljoyn_2_3_0_dbg : AllJoyn SDK for Android (debug), version 2.3.0
- * alljoyn_2_3_0_rel : AllJoyn SDK for Android (release), version 2.3.0
-=======
  * alljoyn_2_3_1_dbg : AllJoyn SDK for Android (debug), version 2.3.1
  * alljoyn_2_3_1_rel : AllJoyn SDK for Android (release), version 2.3.1
->>>>>>> 182ba2ae
     The above directorys are identical, except for compilation options.
     The file and directory structure inside them is described below.
 
