--- conflicted
+++ resolved
@@ -280,36 +280,7 @@
     return status;
 }
 
-<<<<<<< HEAD
-#if defined(QCC_OS_ANDROID)
-static qcc::String bundleConnectSpec;
-static bool isBundleDaemonStarted = false;
-
-/* Only try connecting to alternate daemons on Android platform
- */
-QStatus BusAttachment::TryAlternativeDaemon(RemoteEndpoint** newep)
-{
-    QCC_DbgTrace(("BusAttachment::TryAlternativeDaemon()"));
-    QStatus status = ER_FAIL;
-
-    qcc::String bundleConnectSpec = "unix:abstract=alljoyn-" + qcc::U32ToString(qcc::GetPid());
-    QCC_DbgPrintf(("BusAttachment::TryAlternativeDaemon bundleConnectSpec = %s", bundleConnectSpec.c_str()));
-    status = TryConnect(bundleConnectSpec.c_str(), newep);
-
-    if (ER_OK == status) {
-        this->connectSpec = bundleConnectSpec;
-        return status;
-    }
-
-    return status;
-}
-
-#endif
-
-QStatus BusAttachment::TryConnect(const char* connectSpec, RemoteEndpoint** newep)
-=======
 QStatus BusAttachment::TryConnect(const char* connectSpec, BusEndpoint** newep)
->>>>>>> fc13b6fe
 {
     QCC_DbgTrace(("BusAttachment::TryConnect to %s", connectSpec));
     QStatus status = ER_OK;
@@ -339,12 +310,6 @@
     } else {
         this->connectSpec = connectSpec;
         status = TryConnect(connectSpec, newep);
-<<<<<<< HEAD
-
-#if defined(QCC_OS_ANDROID)
-        if (status != ER_OK && !isDaemon) {
-            status = TryAlternativeDaemon(newep);
-=======
         /*
          * Try using the null transport to connect to a bundled daemon if there is one
          */
@@ -356,7 +321,6 @@
                     this->connectSpec = bundledConnectSpec;
                 }
             }
->>>>>>> fc13b6fe
         }
         /* If this is a client (non-daemon) bus attachment, then register signal handlers for BusListener */
         if ((ER_OK == status) && !isDaemon) {
