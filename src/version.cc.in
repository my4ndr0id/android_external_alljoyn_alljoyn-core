/**
 * @file
 * This file provides access to Alljoyn library version and build information.
 */

/******************************************************************************
 * Copyright 2010-2012, Qualcomm Innovation Center, Inc.
 * 
 *    Licensed under the Apache License, Version 2.0 (the "License");
 *    you may not use this file except in compliance with the License.
 *    You may obtain a copy of the License at
 * 
 *        http://www.apache.org/licenses/LICENSE-2.0
 * 
 *    Unless required by applicable law or agreed to in writing, software
 *    distributed under the License is distributed on an "AS IS" BASIS,
 *    WITHOUT WARRANTIES OR CONDITIONS OF ANY KIND, either express or implied.
 *    See the License for the specific language governing permissions and
 *    limitations under the License.
 ******************************************************************************/

#include "alljoyn/version.h"

static const char product[] = "Alljoyn Library";
static const unsigned int architecture = 2;
<<<<<<< HEAD
static const unsigned int apiLevel = 3;
static const unsigned int release = 3;
=======
static const unsigned int apiLevel = 5;
static const unsigned int release = 0;
>>>>>>> fc13b6fe


static const char version[] = "##VERSION_STRING##";
static const char build[] = "##BUILD_STRING##";

const char * ajn::GetVersion()
{
    return version;
}

const char * ajn::GetBuildInfo()
{
    return build;
}

uint32_t ajn::GetNumericVersion()
{
    return GenerateVersionValue(architecture, apiLevel, release);
}<|MERGE_RESOLUTION|>--- conflicted
+++ resolved
@@ -23,13 +23,8 @@
 
 static const char product[] = "Alljoyn Library";
 static const unsigned int architecture = 2;
-<<<<<<< HEAD
-static const unsigned int apiLevel = 3;
-static const unsigned int release = 3;
-=======
 static const unsigned int apiLevel = 5;
 static const unsigned int release = 0;
->>>>>>> fc13b6fe
 
 
 static const char version[] = "##VERSION_STRING##";
