--- conflicted
+++ resolved
@@ -44,11 +44,7 @@
                qcc::Stream& stream,
                const BTNodeInfo& node,
                const BTBusAddress& redirect) :
-<<<<<<< HEAD
-        RemoteEndpoint(bus, incoming, node->GetBusAddress().ToSpec(), stream, "bluetooth"),
-=======
         RemoteEndpoint(bus, incoming, node->GetBusAddress().ToSpec(), &stream, "bluetooth"),
->>>>>>> fc13b6fe
         node(node),
         redirect(redirect)
     { }
