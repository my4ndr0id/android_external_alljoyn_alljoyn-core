--- conflicted
+++ resolved
@@ -2401,15 +2401,9 @@
         if (nodeAddr == connectingNode->GetBusAddress()) {
             /*
              * We need the remote GUID of the connectingNode, but it's not included in the "header"
-<<<<<<< HEAD
-             * fields of SetState.  However, it should always be included in the list of node
-             * states.  Putting the GUID in the header fields would be a protocol change, so set it
-             * here instead of changing the protocol.
-=======
              * fields of SetState.  However, it should always be included in the list of node states
              * if we remain the topology master.  Putting the GUID in the header fields would be a
              * protocol change, so set it here instead of changing the protocol.
->>>>>>> fc13b6fe
              */
             connectingNode->SetGUID(guid);
 
